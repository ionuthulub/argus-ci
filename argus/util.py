--- conflicted
+++ resolved
@@ -134,21 +134,10 @@
                              "It should be an .ini file format "
                              "with a section called [argus].")
     parser.add_argument("--git-command", type=str, default=None,
-<<<<<<< HEAD
                         help="Pass a git command which should be interpreted "
                              "by a recipee.")
-=======
-                        help="If the code from cloudbaseinit installation "
-                             "should be replaced, then this command will "
-                             "be used to update a local repo with "
-                             "the latest changes. Note that "
-                             "the local repo will contain the code "
-                             "from the stackforge/cloudbase-init only, "
-                             "but that can be changed through this "
-                             "option.")
     parser.add_argument("-p", "--pause", action="store_true",
                         help="Pause argus before doing any test.")
->>>>>>> ea16e2e0
     opts = parser.parse_args()
     return opts
 
