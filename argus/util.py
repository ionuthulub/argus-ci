--- conflicted
+++ resolved
@@ -62,115 +62,6 @@
 ]
 
 
-<<<<<<< HEAD
-class WinRemoteClient(remote_client.WinRemoteClient):
-
-    def run_command(self, cmd):
-        """Run the given command and return execution details.
-
-        :rtype: tuple
-        :returns: stdout, stderr, exit_code
-        """
-
-        LOG.info("Running command %s...", cmd)
-        return self.run_remote_cmd(cmd)
-
-    def run_command_verbose(self, cmd):
-        """Run the given command and log anything it returns.
-
-        Do this with retrying support.
-
-        :rtype: string
-        :returns: stdout
-        """
-        stdout, stderr, exit_code = self.run_command_with_retry(cmd)
-        LOG.info("The command returned the output: %s", stdout)
-        LOG.info("The stderr of the command was: %s", stderr)
-        LOG.info("The exit code of the command was: %s", exit_code)
-        return stdout
-
-    def run_command_with_retry(self, cmd, count=RETRY_COUNT,
-                               delay=RETRY_DELAY):
-        """Run the given `cmd` until succeeds.
-
-        :param cmd:
-            A string, representing a command which needs to
-            be executed on the underlying remote client.
-        :param count:
-            The number of retries which this function has.
-            If the value is ``None``, then the function will retry *forever*.
-        :param delay:
-            The number of seconds to sleep when retrying a command.
-
-        :rtype: tuple
-        :returns: stdout, stderr, exit_code
-        """
-
-        # Countdown normalization.
-        if not count or count < 0:
-            count = 0
-
-        while True:
-            try:
-                return self.run_command(cmd)
-            except Exception as exc:  # pylint: disable=broad-except
-                LOG.debug("Command failed with %r.", exc)
-                # A negative `count` means no count at all.
-                if count >= 0:
-                    count -= 1
-                if count == 0:
-                    raise exceptions.ArgusTimeoutError(
-                        "Command {!r} failed too many times."
-                        .format(cmd))
-                LOG.debug("Retrying...")
-                time.sleep(delay)
-
-    def run_command_until_condition(self, cmd, cond, retry_count=RETRY_COUNT,
-                                    delay=RETRY_DELAY):
-        """Run the given `cmd` until a condition `cond` occurs.
-
-        :param cond:
-            A callable which receives the standard output returned by
-            executing the command. It should return a boolean value,
-            which tells to this function to stop execution.
-        :raises:
-            `ArgusCLIError` if there is output found in the standard error.
-
-        This method uses and behaves like `run_command_with_retry` but
-        with an additional condition parameter.
-        """
-
-        # countdown normalization
-        if not retry_count or retry_count < 0:
-            retry_count = 0
-
-        while True:
-            try:
-                stdout, stderr, _ = self.run_command(cmd)
-            except Exception as exc:  # pylint: disable-broad-except
-                LOG.debug("Command failed with %r.", exc)
-            else:
-                if stderr:
-                    raise exceptions.ArgusCLIError(
-                        "Executing command {!r} failed with {!r}."
-                        .format(cmd, stderr))
-                elif cond(stdout):
-                    return
-                else:
-                    LOG.debug("Condition not met, retrying...")
-
-            if retry_count > 0:
-                retry_count -= 1
-                LOG.debug("Retrying...")
-                time.sleep(delay)
-            else:
-                raise exceptions.ArgusTimeoutError(
-                    "Command {!r} failed too many times."
-                    .format(cmd))
-
-
-=======
->>>>>>> a6cfa354
 def get_local_ip():
     """Get the current machine's IP."""
     sock = socket.socket(socket.AF_INET, socket.SOCK_DGRAM)
