--- conflicted
+++ resolved
@@ -348,11 +348,7 @@
 
         # If os version < 6.2 then ip v6 configuration is not available
         # so we need to remove all ip v6 related keys from the dicts
-<<<<<<< HEAD
-        version = self.introspection.get_instance_os_version()
-=======
         version = self._introspection.get_instance_os_version()
->>>>>>> a6cfa354
         if version < (6, 2):
             for nic in guest_nics:
                 for key in list(nic.keys()):
