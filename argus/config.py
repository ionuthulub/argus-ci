--- conflicted
+++ resolved
@@ -90,34 +90,6 @@
         created_user = self._parser.get('cloudbaseinit', 'created_user')
 
         return cloudbaseinit(created_user, group)
-<<<<<<< HEAD
-
-    @property
-    def images(self):
-        image = collections.namedtuple(
-            'image',
-            'name default_ci_username '
-            'default_ci_password image_ref flavor_ref os_type')
-
-        # Get the images section
-        images = []
-        for key in self._parser.sections():
-            if not key.startswith("image_"):
-                continue
-            image_name = key.partition("image_")[2]
-            ci_user = _get_default(
-                self._parser, key, 'default_ci_username', 'CiAdmin')
-            ci_password = _get_default(self._parser, key,
-                                       'default_ci_password',
-                                       'Passw0rd')
-            image_ref = self._parser.get(key, 'image_ref')
-            flavor_ref = self._parser.get(key, 'flavor_ref')
-            os_type = _get_default(self._parser, key, 'os_type', 'Windows')
-            images.append(image(image_name, ci_user, ci_password,
-                                image_ref, flavor_ref, os_type))
-        return images
-=======
->>>>>>> a6cfa354
 
     @property
     def openstack(self):
