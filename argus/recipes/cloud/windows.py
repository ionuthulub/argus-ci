# Copyright 2014 Cloudbase Solutions Srl
# All Rights Reserved.
#
#    Licensed under the Apache License, Version 2.0 (the "License"); you may
#    not use this file except in compliance with the License. You may obtain
#    a copy of the License at
#
#         http://www.apache.org/licenses/LICENSE-2.0
#
#    Unless required by applicable law or agreed to in writing, software
#    distributed under the License is distributed on an "AS IS" BASIS, WITHOUT
#    WARRANTIES OR CONDITIONS OF ANY KIND, either express or implied. See the
#    License for the specific language governing permissions and limitations
#    under the License.

"""Windows cloudbaseinit recipes."""

import ntpath
import os
import socket

<<<<<<< HEAD
import six
from six.moves import urllib  # pylint: disable=import-error
=======
>>>>>>> a6cfa354
from winrm import exceptions as winrm_exceptions

from argus import exceptions
from argus.introspection.cloud import windows as introspection
from argus.recipes.cloud import base
from argus import util

LOG = util.get_logger()

# Default values for an instance under booting step.
COUNT = 20
DELAY = 20


class CloudbaseinitRecipe(base.BaseCloudbaseinitRecipe):
    """Recipe for preparing a Windows instance."""

    def wait_for_boot_completion(self):
        LOG.info("Waiting for boot completion...")

        wait_cmd = ('powershell "(Get-WmiObject Win32_Account | '
                    'where -Property Name -contains {0}).Name"'
                    .format(self._conf.openstack.image_username))
        self._execute_until_condition(
            wait_cmd,
            lambda stdout: stdout.strip() == self._conf.openstack.image_username,
            count=COUNT, delay=DELAY)

    def execution_prologue(self):
        LOG.info("Retrieve common module for proper script execution.")

        cmd = ("powershell Invoke-webrequest -uri "
               "{}/windows/common.psm1 -outfile C:\\common.psm1"
               .format(self._conf.argus.resources))
        self._execute(cmd)

    def get_installation_script(self):
        """Get an insallation script for CloudbaseInit."""
        LOG.info("Retrieve an installation script for CloudbaseInit.")

        cmd = ("powershell Invoke-webrequest -uri "
               "{}/windows/installCBinit.ps1 -outfile C:\\installcbinit.ps1"
               .format(self._conf.argus.resources))
        self._execute(cmd)

    def install_cbinit(self, service_type):
        """Run the installation script for CloudbaseInit."""
        installer = "CloudbaseInitSetup_{build}_{arch}.msi".format(
            build=self._conf.argus.build,
            arch=self._conf.argus.arch
        )
        # TODO(cpopa): the service type is specific to each scenario,
        # find a way to pass it
        LOG.info("Run the downloaded installation script "
                 "using the installer %r with service %r.",
                 installer, service_type)

        cmd = ('powershell "C:\\\\installcbinit.ps1 -serviceType {} '
               '-installer {}"'.format(service_type, installer))
        try:
            self._execute(cmd, count=5, delay=5)
        except exceptions.ArgusError:
            # This can happen for multiple reasons,
            # but one of them is the fact that the installer
            # can't be installed through WinRM on some OSes
            # for whatever reason. In this case, we're falling back
            # to use a scheduled task.
            self._deploy_using_scheduled_task(installer, service_type)

        self._grab_cbinit_installation_log()

    def _deploy_using_scheduled_task(self, installer, service_type):
        cmd = ("powershell Invoke-webrequest -uri "
               "{}/windows/schedule_installer.bat -outfile "
               "C:\\schedule_installer.bat"
               .format(self._conf.argus.resources))
        self._execute(cmd)

        # Now run it.
        cmd = ("C:\\\\schedule_installer.bat {0} {1}"
               .format(service_type, installer))
        self._execute(cmd)

    def _grab_cbinit_installation_log(self):
        """Obtain the installation logs."""
        LOG.info("Obtaining the installation logs.")
        if not self._conf.argus.output_directory:
            LOG.warning("The output directory wasn't given, "
                        "the log will not be grabbed.")
            return

        content = self._backend.remote_client.read_file("C:\\installation.log")
        log_template = "installation-{}.log".format(
            self._backend.instance_server()['id'])

        path = os.path.join(self._conf.argus.output_directory, log_template)
        with open(path, 'w') as stream:
            stream.write(content)

    def replace_install(self):
        """Replace the cb-init installed files with the downloaded ones.

        For the same file names, there will be a replace. The new ones
        will just be added and the other files will be left there.
        So it's more like an update.
        """
        link = self._conf.argus.patch_install
        if not link:
            return

        LOG.info("Replacing cloudbaseinit's files...")

        LOG.debug("Download and extract installation bundle.")
        if link.startswith("\\\\"):
            cmd = 'copy "{}" "C:\\install.zip"'.format(link)
        else:
            cmd = ("powershell Invoke-webrequest -uri "
                   "{} -outfile 'C:\\install.zip'"
                   .format(link))
        self._execute(cmd)
        cmds = [
            "Add-Type -A System.IO.Compression.FileSystem",
            "[IO.Compression.ZipFile]::ExtractToDirectory("
            "'C:\\install.zip', 'C:\\install')"
        ]
        cmd = 'powershell {}'.format("; ".join(cmds))
        self._execute(cmd)

        LOG.debug("Replace old files with the new ones.")
        cbdir = introspection.get_cbinit_dir(self._execute)
        self._execute('xcopy /y /e /q "C:\\install\\Cloudbase-Init"'
                      ' "{}"'.format(cbdir))

    def replace_code(self):
        """Replace the code of cloudbaseinit."""
        if not self._conf.argus.git_command:
            # Nothing to replace.
            return

        LOG.info("Replacing cloudbaseinit's code...")

        LOG.info("Getting cloudbase-init location...")
        # Get cb-init python location.
        python_dir = introspection.get_python_dir(self._execute)

        # Remove everything from the cloudbaseinit installation.
        LOG.info("Removing recursively cloudbaseinit...")
        cloudbaseinit = ntpath.join(
            python_dir,
            "Lib",
            "site-packages",
            "cloudbaseinit")
        self._execute('rmdir "{}" /S /q'.format(cloudbaseinit))

        # Clone the repo
        LOG.info("Cloning the cloudbaseinit repo...")
        self._execute("git clone https://github.com/stackforge/"
                      "cloudbase-init C:\\cloudbaseinit")

        # Run the command provided at cli.
        LOG.info("Applying cli patch...")
        self._execute("cd C:\\cloudbaseinit && {}".format(
            self._conf.argus.git_command))

        # Replace the code, by moving the code from cloudbaseinit
        # to the installed location.
        LOG.info("Replacing code...")
        self._execute('powershell "Copy-Item C:\\cloudbaseinit\\cloudbaseinit '
                      '\'{}\' -Recurse"'.format(cloudbaseinit))

        # Autoinstall packages from the new requirements.txt
        python = ntpath.join(python_dir, "python.exe")
        command = '"{}" -m pip install -r C:\\cloudbaseinit\\requirements.txt'
        self._execute(command.format(python))

    def pre_sysprep(self):
        """Disable first_logon_behaviour for testing purposes.

        Because first_logon_behaviour will control how the password
        should work on next logon, we could have troubles in tests,
        so this is always disabled, excepting tests which sets
        it manual to whatever they want.
        """
        introspection.set_config_option(
            option="first_logon_behaviour", value="no",
            execute_function=self._execute)

        # Patch the installation of cloudbaseinit in order to create
        # a file when the execution ends. We're doing this instead of
        # monitoring the service, because on some OSes, just checking
        # if the service is stopped leads to errors, due to the
        # fact that the service starts later on.
        python_dir = introspection.get_python_dir(self._execute)
        cbinit = ntpath.join(python_dir, 'Lib', 'site-packages',
                             'cloudbaseinit')

        # Get the shell patching script and patch the installation.
        cmd = ("powershell Invoke-Webrequest -uri "
               "{}/windows/patch_shell.ps1 -outfile "
               "C:\\patch_shell.ps1"
               .format(self._conf.argus.resources))
        self._execute(cmd)

        escaped = introspection.escape_path(cbinit)
        self._execute('powershell "C:\\\\patch_shell.ps1 \"{}\""'
                      .format(escaped))

    def sysprep(self):
        """Prepare the instance for the actual tests, by running sysprep."""
        LOG.info("Running sysprep...")

        cmd = ("powershell Invoke-webrequest -uri "
               "{}/windows/sysprep.ps1 -outfile 'C:\\sysprep.ps1'"
               .format(self._conf.argus.resources))
        self._execute(cmd)
        try:
<<<<<<< HEAD
            self._remote_client.run_command('powershell C:\\sysprep.ps1')
        except (socket.error, winrm_exceptions. WinRMTransportError):
=======
            self._backend.remote_client.run_command(
                'powershell C:\\sysprep.ps1')
        except (socket.error, winrm_exceptions.WinRMTransportError):
>>>>>>> a6cfa354
            # This error is to be expected because the vm will restart
            # before sysprep.ps1 finishes execution.
            # Any other error should propagate.
            pass

    def wait_cbinit_finalization(self):
        """Wait for the finalization of CloudbaseInit.

        The function waits until cloudbaseinit finished.
        """
        LOG.info("Waiting for the finalization of CloudbaseInit execution...")

        # Check if the service actually started.
        unattended_cmd = 'powershell Test-Path C:\\cloudbaseinit_unattended'
        normal_cmd = 'powershell Test-Path C:\\cloudbaseinit_normal'
        for check_cmd in (unattended_cmd, normal_cmd):
            self._execute_until_condition(
                check_cmd,
                lambda out: out.strip() == 'True',
                count=COUNT, delay=DELAY)

        # Check if the service finished
        wait_cmd = ('powershell (Get-Service "| where -Property Name '
                    '-match cloudbase-init").Status')
        self._execute_until_condition(
            wait_cmd,
            lambda out: out.strip() == 'Stopped',
            count=COUNT, delay=DELAY)


class CloudbaseinitScriptRecipe(CloudbaseinitRecipe):
    """A recipe which adds support for testing .exe scripts."""

    def pre_sysprep(self):
        super(CloudbaseinitScriptRecipe, self).pre_sysprep()
        LOG.info("Doing last step before sysprepping.")

        cmd = ("powershell Invoke-WebRequest -uri "
               "{}/windows/test_exe.exe -outfile "
               "'C:\\Scripts\\test_exe.exe'".format(self._conf.argus.resources))
        self._execute(cmd)


class CloudbaseinitCreateUserRecipe(CloudbaseinitRecipe):
    """A recipe for creating the user created by cloudbaseinit.

    The purpose is to use this recipe for testing that cloudbaseinit
    works, even when the user which should be created already exists.
    """

    def pre_sysprep(self):
        super(CloudbaseinitCreateUserRecipe, self).pre_sysprep()
        LOG.info("Creating the user %s...", self._conf.cloudbaseinit.created_user)
        cmd = ("powershell Invoke-webrequest -uri "
               "{}/windows/create_user.ps1 -outfile C:\\\\create_user.ps1"
               .format(self._conf.argus.resources))
        self._execute(cmd)

        self._execute('powershell "C:\\\\create_user.ps1 -user {}"'.format(
            self._conf.cloudbaseinit.created_user))


class BaseNextLogonRecipe(CloudbaseinitRecipe):
    """Useful for testing the next logon behaviour."""

    behaviour = None

    def pre_sysprep(self):
        super(BaseNextLogonRecipe, self).pre_sysprep()

        introspection.set_config_option(
            option="first_logon_behaviour",
            value=self.behaviour,
            execute_function=self._execute)


class AlwaysChangeLogonPasswordRecipe(BaseNextLogonRecipe):
    """Always change the password at next logon."""

    behaviour = 'always'


class ClearPasswordLogonRecipe(BaseNextLogonRecipe):
    """Change the password at next logon if the password is from metadata."""

    behaviour = 'clear_text_injected_only'


class CloudbaseinitMockServiceRecipe(CloudbaseinitRecipe):
    """A recipe for patching the cloudbaseinit's conf with a custom server."""

    config_entry = None
    pattern = "{}"

    def pre_sysprep(self):
        super(CloudbaseinitMockServiceRecipe, self).pre_sysprep()
        LOG.info("Inject guest IP for mocked service access.")

        # Append service IP as a config option.
        address = self.pattern.format(util.get_local_ip())
        introspection.set_config_option(option=self.config_entry,
                                        value=address,
                                        execute_function=self._execute)


class CloudbaseinitEC2Recipe(CloudbaseinitMockServiceRecipe):
    """Recipe for EC2 metadata service mocking."""

    config_entry = "ec2_metadata_base_url"
    pattern = "http://{}:2000/"


class CloudbaseinitCloudstackRecipe(CloudbaseinitMockServiceRecipe):
    """Recipe for Cloudstack metadata service mocking."""

    config_entry = "cloudstack_metadata_ip"
    pattern = "{}:2001"

    def pre_sysprep(self):
        super(CloudbaseinitCloudstackRecipe, self).pre_sysprep()

        python_dir = introspection.get_python_dir(self._execute)
        cbinit = ntpath.join(python_dir, 'Lib', 'site-packages',
                             'cloudbaseinit')

        # Install mock
        python = ntpath.join(python_dir, "python.exe")
        command = '"{}" -m pip install mock'
        self._execute(command.format(python))

        # Get the cloudstack patching script and patch the installation.
        cmd = ("powershell Invoke-Webrequest -uri "
               "{}/windows/patch_cloudstack.ps1 -outfile "
               "C:\\patch_cloudstack.ps1"
               .format(self._conf.argus.resources))
        self._execute(cmd)

        escaped = introspection.escape_path(cbinit)
        self._execute('powershell "C:\\\\patch_cloudstack.ps1 \"{}\""'
                      .format(escaped))


class CloudbaseinitMaasRecipe(CloudbaseinitMockServiceRecipe):
    """Recipe for Maas metadata service mocking."""

    config_entry = "maas_metadata_url"
    pattern = "http://{}:2002"

    def pre_sysprep(self):
        super(CloudbaseinitMaasRecipe, self).pre_sysprep()

        required_fields = (
            "maas_oauth_consumer_key",
            "maas_oauth_consumer_secret",
            "maas_oauth_token_key",
            "maas_oauth_token_secret",
        )

        for field in required_fields:
            introspection.set_config_option(option=field, value="secret",
                                            execute_function=self._execute)


class CloudbaseinitWinrmRecipe(CloudbaseinitCreateUserRecipe):
    """A recipe for testing the WinRM configuration plugin."""

    def pre_sysprep(self):
        super(CloudbaseinitWinrmRecipe, self).pre_sysprep()
        introspection.set_config_option(
            option="plugins",
            value="cloudbaseinit.plugins.windows.winrmcertificateauth."
                  "ConfigWinRMCertificateAuthPlugin,"
                  "cloudbaseinit.plugins.windows.winrmlistener."
                  "ConfigWinRMListenerPlugin",
            execute_function=self._execute)


class CloudbaseinitHTTPRecipe(CloudbaseinitMockServiceRecipe):
    """Recipe for http metadata service mocking."""

    config_entry = "metadata_base_url"
    pattern = "http://{}:2003/"


class CloudbaseinitKeysRecipe(CloudbaseinitHTTPRecipe,
                              CloudbaseinitCreateUserRecipe):
    """Recipe that facilitates x509 certificates and public keys testing."""

    def pre_sysprep(self):
        super(CloudbaseinitKeysRecipe, self).pre_sysprep()
        introspection.set_config_option(
            option="plugins",
            value="cloudbaseinit.plugins.windows.createuser."
                  "CreateUserPlugin,"
                  "cloudbaseinit.plugins.windows.setuserpassword."
                  "SetUserPasswordPlugin,"
                  "cloudbaseinit.plugins.common.sshpublickeys."
                  "SetUserSSHPublicKeysPlugin,"
                  "cloudbaseinit.plugins.windows.winrmlistener."
                  "ConfigWinRMListenerPlugin,"
                  "cloudbaseinit.plugins.windows.winrmcertificateauth."
                  "ConfigWinRMCertificateAuthPlugin",
            execute_function=self._execute)


class CloudbaseinitLocalScriptsRecipe(CloudbaseinitRecipe):
    """Recipe for testing local scripts return codes."""

    def pre_sysprep(self):
        super(CloudbaseinitLocalScriptsRecipe, self).pre_sysprep()
        LOG.info("Download reboot-required local script.")

        cbdir = introspection.get_cbinit_dir(self._execute)
        cmd = ("powershell Invoke-WebRequest -uri "
               "{}/windows/reboot.cmd -outfile "
               "'C:\\Scripts\\reboot.cmd'")
        cmd = cmd.format(self._conf.argus.resources, cbdir)
        self._execute(cmd)<|MERGE_RESOLUTION|>--- conflicted
+++ resolved
@@ -19,11 +19,6 @@
 import os
 import socket
 
-<<<<<<< HEAD
-import six
-from six.moves import urllib  # pylint: disable=import-error
-=======
->>>>>>> a6cfa354
 from winrm import exceptions as winrm_exceptions
 
 from argus import exceptions
@@ -240,14 +235,9 @@
                .format(self._conf.argus.resources))
         self._execute(cmd)
         try:
-<<<<<<< HEAD
-            self._remote_client.run_command('powershell C:\\sysprep.ps1')
-        except (socket.error, winrm_exceptions. WinRMTransportError):
-=======
             self._backend.remote_client.run_command(
                 'powershell C:\\sysprep.ps1')
         except (socket.error, winrm_exceptions.WinRMTransportError):
->>>>>>> a6cfa354
             # This error is to be expected because the vm will restart
             # before sysprep.ps1 finishes execution.
             # Any other error should propagate.
