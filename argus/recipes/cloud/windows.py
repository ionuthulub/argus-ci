# Copyright 2014 Cloudbase Solutions Srl
# All Rights Reserved.
#
#    Licensed under the Apache License, Version 2.0 (the "License"); you may
#    not use this file except in compliance with the License. You may obtain
#    a copy of the License at
#
#         http://www.apache.org/licenses/LICENSE-2.0
#
#    Unless required by applicable law or agreed to in writing, software
#    distributed under the License is distributed on an "AS IS" BASIS, WITHOUT
#    WARRANTIES OR CONDITIONS OF ANY KIND, either express or implied. See the
#    License for the specific language governing permissions and limitations
#    under the License.

"""Windows cloudbaseinit recipes."""

import ntpath
import os
import socket

import six
from winrm import exceptions as winrm_exceptions

from argus import exceptions
from argus.introspection.cloud import windows as introspection
from argus.recipes.cloud import base
from argus import util

LOG = util.get_logger()

# Default values for an instance under booting step.
COUNT = 20
DELAY = 20


class CloudbaseinitRecipe(base.BaseCloudbaseinitRecipe):
    """Recipe for preparing a Windows instance."""

    def wait_for_boot_completion(self):
        LOG.info("Waiting for boot completion...")

        wait_cmd = ('powershell "(Get-WmiObject Win32_Account | '
                    'where -Property Name -contains {0}).Name"'
                    .format(self._conf.openstack.image_username))
        self._execute_until_condition(
            wait_cmd,
            lambda stdout: stdout.strip() == self._conf.openstack.image_username,
            count=COUNT, delay=DELAY)

    def execution_prologue(self):
        LOG.info("Retrieve common module for proper script execution.")

        cmd = ("powershell Invoke-webrequest -uri "
               "{}/windows/common.psm1 -outfile C:\\common.psm1"
               .format(self._conf.argus.resources))
        self._execute(cmd)

    def get_installation_script(self):
        """Get an insallation script for CloudbaseInit."""
        LOG.info("Retrieve an installation script for CloudbaseInit.")

        cmd = ("powershell Invoke-webrequest -uri "
               "{}/windows/installCBinit.ps1 -outfile C:\\installcbinit.ps1"
               .format(self._conf.argus.resources))
        self._execute(cmd)

    def install_cbinit(self, service_type):
        """Run the installation script for CloudbaseInit."""
        installer = "CloudbaseInitSetup_{build}_{arch}.msi".format(
            build=self._conf.argus.build,
            arch=self._conf.argus.arch
        )
        # TODO(cpopa): the service type is specific to each scenario,
        # find a way to pass it
        LOG.info("Run the downloaded installation script "
                 "using the installer %r with service %r.",
                 installer, service_type)

        cmd = ('powershell "C:\\\\installcbinit.ps1 -serviceType {} '
               '-installer {}"'.format(service_type, installer))
        try:
            self._execute(cmd, count=5, delay=5)
        except exceptions.ArgusError:
            # This can happen for multiple reasons,
            # but one of them is the fact that the installer
            # can't be installed through WinRM on some OSes
            # for whatever reason. In this case, we're falling back
            # to use a scheduled task.
            self._deploy_using_scheduled_task(installer, service_type)

        self._grab_cbinit_installation_log()

    def _deploy_using_scheduled_task(self, installer, service_type):
        cmd = ("powershell Invoke-webrequest -uri "
               "{}/windows/schedule_installer.bat -outfile "
               "C:\\schedule_installer.bat"
               .format(self._conf.argus.resources))
        self._execute(cmd)

        # Now run it.
        cmd = ("C:\\\\schedule_installer.bat {0} {1}"
               .format(service_type, installer))
        self._execute(cmd)

    def _grab_cbinit_installation_log(self):
        """Obtain the installation logs."""
        LOG.info("Obtaining the installation logs.")
        if not self._conf.argus.output_directory:
            LOG.warning("The output directory wasn't given, "
                        "the log will not be grabbed.")
            return

        content = self._backend.remote_client.read_file("C:\\installation.log")
        log_template = "installation-{}.log".format(
            self._backend.instance_server()['id'])

        path = os.path.join(self._conf.argus.output_directory, log_template)
        with open(path, 'w') as stream:
            stream.write(content)

    def replace_install(self):
        """Replace the cb-init installed files with the downloaded ones.

        For the same file names, there will be a replace. The new ones
        will just be added and the other files will be left there.
        So it's more like an update.
        """
        link = self._conf.argus.patch_install
        if not link:
            return

        LOG.info("Replacing cloudbaseinit's files...")

        LOG.debug("Download and extract installation bundle.")
        if link.startswith("\\\\"):
            cmd = 'copy "{}" "C:\\install.zip"'.format(link)
        else:
            cmd = ("powershell Invoke-webrequest -uri "
                   "{} -outfile 'C:\\install.zip'"
                   .format(link))
        self._execute(cmd)
        cmds = [
            "Add-Type -A System.IO.Compression.FileSystem",
            "[IO.Compression.ZipFile]::ExtractToDirectory("
            "'C:\\install.zip', 'C:\\install')"
        ]
        cmd = 'powershell {}'.format("; ".join(cmds))
        self._execute(cmd)

        LOG.debug("Replace old files with the new ones.")
        cbdir = introspection.get_cbinit_dir(self._execute)
        self._execute('xcopy /y /e /q "C:\\install\\Cloudbase-Init"'
                      ' "{}"'.format(cbdir))

    def replace_code(self):
        """Replace the code of cloudbaseinit."""
        if not self._conf.argus.git_command:
            # Nothing to replace.
            return

        LOG.info("Replacing cloudbaseinit's code...")

        LOG.info("Getting cloudbase-init location...")
        # Get cb-init python location.
        python_dir = introspection.get_python_dir(self._execute)

        # Remove everything from the cloudbaseinit installation.
        LOG.info("Removing recursively cloudbaseinit...")
        cloudbaseinit = ntpath.join(
            python_dir,
            "Lib",
            "site-packages",
            "cloudbaseinit")
        self._execute('rmdir "{}" /S /q'.format(cloudbaseinit))

        # Clone the repo
        LOG.info("Cloning the cloudbaseinit repo...")
        self._execute("git clone https://github.com/stackforge/"
                      "cloudbase-init C:\\cloudbaseinit")

        # Run the command provided at cli.
        LOG.info("Applying cli patch...")
        self._execute("cd C:\\cloudbaseinit && {}".format(
            self._conf.argus.git_command))

        # Replace the code, by moving the code from cloudbaseinit
        # to the installed location.
        LOG.info("Replacing code...")
        self._execute('powershell "Copy-Item C:\\cloudbaseinit\\cloudbaseinit '
                      '\'{}\' -Recurse"'.format(cloudbaseinit))

        # Autoinstall packages from the new requirements.txt
        python = ntpath.join(python_dir, "python.exe")
        command = '"{}" -m pip install -r C:\\cloudbaseinit\\requirements.txt'
        self._execute(command.format(python))

    def pre_sysprep(self):
        """Disable first_logon_behaviour for testing purposes.

        Because first_logon_behaviour will control how the password
        should work on next logon, we could have troubles in tests,
        so this is always disabled, excepting tests which sets
        it manual to whatever they want.
        """
        introspection.set_config_option(
            option="first_logon_behaviour", value="no",
            execute_function=self._execute)

        # Patch the installation of cloudbaseinit in order to create
        # a file when the execution ends. We're doing this instead of
        # monitoring the service, because on some OSes, just checking
        # if the service is stopped leads to errors, due to the
        # fact that the service starts later on.
        python_dir = introspection.get_python_dir(self._execute)
        cbinit = ntpath.join(python_dir, 'Lib', 'site-packages',
                             'cloudbaseinit')

        # Get the shell patching script and patch the installation.
        cmd = ("powershell Invoke-Webrequest -uri "
               "{}/windows/patch_shell.ps1 -outfile "
               "C:\\patch_shell.ps1"
               .format(self._conf.argus.resources))
        self._execute(cmd)

        escaped = introspection.escape_path(cbinit)
        self._execute('powershell "C:\\\\patch_shell.ps1 \"{}\""'
                      .format(escaped))

    def sysprep(self):
        """Prepare the instance for the actual tests, by running sysprep."""
        LOG.info("Running sysprep...")

        cmd = ("powershell Invoke-webrequest -uri "
               "{}/windows/sysprep.ps1 -outfile 'C:\\sysprep.ps1'"
               .format(self._conf.argus.resources))
        self._execute(cmd)
        try:
            self._backend.remote_client.run_command(
                'powershell C:\\sysprep.ps1')
        except (socket.error, winrm_exceptions.WinRMTransportError):
            # This error is to be expected because the vm will restart
            # before sysprep.ps1 finishes execution.
            # Any other error should propagate.
            pass

    def _wait_cbinit_finalization(self, searched_paths=None):
        """Wait for the finalization of CloudbaseInit.

        The function waits until cloudbaseinit finished.
        """
        LOG.info("Waiting for the finalization of CloudbaseInit execution...")

        # Check if the service actually started.
        test_cmd = 'powershell Test-Path {}'
        check_cmds = [test_cmd.format(path) for path in searched_paths or []]
        for check_cmd in check_cmds:
            self._execute_until_condition(
                check_cmd,
                lambda out: out.strip() == 'True',
                count=COUNT, delay=DELAY)

        # Check if the service finished
        wait_cmd = ('powershell (Get-Service "| where -Property Name '
                    '-match cloudbase-init").Status')
        self._execute_until_condition(
            wait_cmd,
            lambda out: out.strip() == 'Stopped',
            count=COUNT, delay=DELAY)

    def wait_cbinit_finalization(self):
        paths = [
            "C:\\cloudbaseinit_unattended",
            "C:\\cloudbaseinit_normal"]
        self._wait_cbinit_finalization(searched_paths=paths)


class CloudbaseinitScriptRecipe(CloudbaseinitRecipe):
    """A recipe which adds support for testing .exe scripts."""

    def pre_sysprep(self):
        super(CloudbaseinitScriptRecipe, self).pre_sysprep()
        LOG.info("Doing last step before sysprepping.")

        cmd = ("powershell Invoke-WebRequest -uri "
               "{}/windows/test_exe.exe -outfile "
               "'C:\\Scripts\\test_exe.exe'".format(self._conf.argus.resources))
        self._execute(cmd)


class CloudbaseinitCreateUserRecipe(CloudbaseinitRecipe):
    """A recipe for creating the user created by cloudbaseinit.

    The purpose is to use this recipe for testing that cloudbaseinit
    works, even when the user which should be created already exists.
    """

    def pre_sysprep(self):
        super(CloudbaseinitCreateUserRecipe, self).pre_sysprep()
        LOG.info("Creating the user %s...", self._conf.cloudbaseinit.created_user)
        cmd = ("powershell Invoke-webrequest -uri "
               "{}/windows/create_user.ps1 -outfile C:\\\\create_user.ps1"
               .format(self._conf.argus.resources))
        self._execute(cmd)

        self._execute('powershell "C:\\\\create_user.ps1 -user {}"'.format(
            self._conf.cloudbaseinit.created_user))


class BaseNextLogonRecipe(CloudbaseinitRecipe):
    """Useful for testing the next logon behaviour."""

    behaviour = None

    def pre_sysprep(self):
        super(BaseNextLogonRecipe, self).pre_sysprep()

        introspection.set_config_option(
            option="first_logon_behaviour",
            value=self.behaviour,
            execute_function=self._execute)


class AlwaysChangeLogonPasswordRecipe(BaseNextLogonRecipe):
    """Always change the password at next logon."""

    behaviour = 'always'


class ClearPasswordLogonRecipe(BaseNextLogonRecipe):
    """Change the password at next logon if the password is from metadata."""

    behaviour = 'clear_text_injected_only'


class CloudbaseinitMockServiceRecipe(CloudbaseinitRecipe):
    """A recipe for patching the cloudbaseinit's conf with a custom server."""

    config_entry = None
    pattern = "{}"

    def pre_sysprep(self):
        super(CloudbaseinitMockServiceRecipe, self).pre_sysprep()
        LOG.info("Inject guest IP for mocked service access.")

        # Append service IP as a config option.
        address = self.pattern.format(util.get_local_ip())
        introspection.set_config_option(option=self.config_entry,
                                        value=address,
                                        execute_function=self._execute)


class CloudbaseinitEC2Recipe(CloudbaseinitMockServiceRecipe):
    """Recipe for EC2 metadata service mocking."""

    config_entry = "ec2_metadata_base_url"
    pattern = "http://{}:2000/"


class CloudbaseinitCloudstackRecipe(CloudbaseinitMockServiceRecipe):
    """Recipe for Cloudstack metadata service mocking."""

    config_entry = "cloudstack_metadata_ip"
    pattern = "{}:2001"

    def pre_sysprep(self):
        super(CloudbaseinitCloudstackRecipe, self).pre_sysprep()

        python_dir = introspection.get_python_dir(self._execute)
        cbinit = ntpath.join(python_dir, 'Lib', 'site-packages',
                             'cloudbaseinit')

        # Install mock
        python = ntpath.join(python_dir, "python.exe")
        command = '"{}" -m pip install mock'
        self._execute(command.format(python))

        # Get the cloudstack patching script and patch the installation.
        cmd = ("powershell Invoke-Webrequest -uri "
               "{}/windows/patch_cloudstack.ps1 -outfile "
               "C:\\patch_cloudstack.ps1"
               .format(self._conf.argus.resources))
        self._execute(cmd)

        escaped = introspection.escape_path(cbinit)
        self._execute('powershell "C:\\\\patch_cloudstack.ps1 \"{}\""'
                      .format(escaped))


class CloudbaseinitMaasRecipe(CloudbaseinitMockServiceRecipe):
    """Recipe for Maas metadata service mocking."""

    config_entry = "maas_metadata_url"
    pattern = "http://{}:2002"

    def pre_sysprep(self):
        super(CloudbaseinitMaasRecipe, self).pre_sysprep()

        required_fields = (
            "maas_oauth_consumer_key",
            "maas_oauth_consumer_secret",
            "maas_oauth_token_key",
            "maas_oauth_token_secret",
        )

        for field in required_fields:
            introspection.set_config_option(option=field, value="secret",
                                            execute_function=self._execute)


class CloudbaseinitWinrmRecipe(CloudbaseinitCreateUserRecipe):
    """A recipe for testing the WinRM configuration plugin."""

    def pre_sysprep(self):
        super(CloudbaseinitWinrmRecipe, self).pre_sysprep()
        introspection.set_config_option(
            option="plugins",
            value="cloudbaseinit.plugins.windows.winrmcertificateauth."
                  "ConfigWinRMCertificateAuthPlugin,"
                  "cloudbaseinit.plugins.windows.winrmlistener."
                  "ConfigWinRMListenerPlugin",
            execute_function=self._execute)


class CloudbaseinitHTTPRecipe(CloudbaseinitMockServiceRecipe):
    """Recipe for http metadata service mocking."""

    config_entry = "metadata_base_url"
    pattern = "http://{}:2003/"


class CloudbaseinitKeysRecipe(CloudbaseinitHTTPRecipe,
                              CloudbaseinitCreateUserRecipe):
    """Recipe that facilitates x509 certificates and public keys testing."""

    def pre_sysprep(self):
        super(CloudbaseinitKeysRecipe, self).pre_sysprep()
        introspection.set_config_option(
            option="plugins",
            value="cloudbaseinit.plugins.windows.createuser."
                  "CreateUserPlugin,"
                  "cloudbaseinit.plugins.windows.setuserpassword."
                  "SetUserPasswordPlugin,"
                  "cloudbaseinit.plugins.common.sshpublickeys."
                  "SetUserSSHPublicKeysPlugin,"
                  "cloudbaseinit.plugins.windows.winrmlistener."
                  "ConfigWinRMListenerPlugin,"
                  "cloudbaseinit.plugins.windows.winrmcertificateauth."
                  "ConfigWinRMCertificateAuthPlugin",
            execute_function=self._execute)


class CloudbaseinitLocalScriptsRecipe(CloudbaseinitRecipe):
    """Recipe for testing local scripts return codes."""

    def pre_sysprep(self):
        super(CloudbaseinitLocalScriptsRecipe, self).pre_sysprep()
        LOG.info("Download reboot-required local script.")

        cmd = ("powershell Invoke-WebRequest -uri "
               "{}/windows/reboot.cmd -outfile "
               "'C:\\Scripts\\reboot.cmd'")
<<<<<<< HEAD
        cmd = cmd.format(self._conf.argus.resources, cbdir)
        self._execute(cmd)


class CloudbaseinitImageRecipe(CloudbaseinitRecipe):
    """Calibrate already sys-prepared cloudbase-init images."""

    def wait_cbinit_finalization(self):
        cbdir = introspection.get_cbinit_dir(self._execute)
        paths = [ntpath.join(cbdir, name)
                 for name in ["cloudbase-init-unattend.log",
                              "cloudbase-init.log"]]
        self._wait_cbinit_finalization(searched_paths=paths)

    def prepare(self, service_type=None, **kwargs):
        LOG.info("Preparing already syspreped instance...")
        self.wait_for_boot_completion()
        if self._conf.argus.pause:
            six.moves.input("Press Enter to continue...")

        self.wait_cbinit_finalization()
        LOG.info("Finished preparing instance.")
=======
        cmd = cmd.format(self._conf.argus.resources)
        self._execute(cmd)
>>>>>>> 1d89d6be
<|MERGE_RESOLUTION|>--- conflicted
+++ resolved
@@ -460,8 +460,7 @@
         cmd = ("powershell Invoke-WebRequest -uri "
                "{}/windows/reboot.cmd -outfile "
                "'C:\\Scripts\\reboot.cmd'")
-<<<<<<< HEAD
-        cmd = cmd.format(self._conf.argus.resources, cbdir)
+        cmd = cmd.format(self._conf.argus.resources)
         self._execute(cmd)
 
 
@@ -482,8 +481,4 @@
             six.moves.input("Press Enter to continue...")
 
         self.wait_cbinit_finalization()
-        LOG.info("Finished preparing instance.")
-=======
-        cmd = cmd.format(self._conf.argus.resources)
-        self._execute(cmd)
->>>>>>> 1d89d6be
+        LOG.info("Finished preparing instance.")